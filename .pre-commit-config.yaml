--- conflicted
+++ resolved
@@ -25,20 +25,11 @@
           - types-cachetools==5.3.0.5
           - types-pyyaml==6.0.12.9
           - types-toml==0.10.8.20240310
-<<<<<<< HEAD
+          - types-tzlocal==5.1.0.1
         files:
                   ^(src/prefect_cloud/github.py|
                     src/prefect_cloud/cli.py|
                     src/prefect_cloud/setting.py|
                     src/prefect_cloud/clients/.*|
-
-                  
                   )$
-          
-=======
-          - types-tzlocal==5.1.0.1
-        files: |
-          (?x)^(
-            src/prefect_cloud/.*
-          )$
->>>>>>> aa4e0438
+          