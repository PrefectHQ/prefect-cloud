--- conflicted
+++ resolved
@@ -91,11 +91,7 @@
         ...,
         "--parameter",
         "-p",
-<<<<<<< HEAD
-        help="Function parameters in <NAME=VALUE> format (can be used multiple times)",
-=======
-        help="Flow Run parameter in NAME=VALUE format (only used with --run)",
->>>>>>> ac5fb649
+        help="Function parameter in <NAME=VALUE> format (can be used multiple times)",
         default_factory=list,
         rich_help_panel="Run",
         show_default=False,
