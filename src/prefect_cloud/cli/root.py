--- conflicted
+++ resolved
@@ -256,7 +256,7 @@
     )
 
 
-@app.command(rich_help_panel="Manage Deployments")
+@app.command(rich_help_panel="Deploy")
 async def schedule(
     deployment: str = typer.Argument(
         ...,
@@ -288,18 +288,12 @@
         Remove schedule:
         $ prefect-cloud schedule flow_name/deployment_name none
     """
-<<<<<<< HEAD
-
-    parameters_dict = process_key_value_pairs(parameters) if parameters else {}
-    await deployments.schedule(deployment, schedule, parameters_dict)
-=======
     func_kwargs = process_key_value_pairs(parameters, as_json=True)
     await deployments.schedule(deployment, schedule, func_kwargs)
->>>>>>> 56228925
-
-
-@app.command(rich_help_panel="Manage Deployments")
-async def deschedule(
+
+
+@app.command(rich_help_panel="Deploy")
+async def unschedule(
     deployment: str = typer.Argument(
         ...,
         help="Name or ID of the deployment to remove schedules from",
@@ -311,7 +305,7 @@
     await deployments.schedule(deployment, "none")
 
 
-@app.command(rich_help_panel="Manage Deployments")
+@app.command(rich_help_panel="Deploy")
 async def ls():
     """
     List all deployments
@@ -368,7 +362,7 @@
     )
 
 
-@app.command(rich_help_panel="Manage Deployments")
+@app.command(rich_help_panel="Deploy")
 async def delete(
     deployment: str = typer.Argument(
         ...,
