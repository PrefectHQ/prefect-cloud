<<<<<<< HEAD
from __future__ import annotations
from typing import Any, Literal, NoReturn, Optional
from typing_extensions import TypeAlias, Self
from contextlib import AsyncExitStack
import httpcore
import httpx
import asyncio
from prefect_cloud.schemas.actions import (
    WorkPoolCreate,
    BlockDocumentCreate,
    BlockDocumentUpdate,
)
from prefect_cloud.schemas.filters import WorkPoolFilter, WorkPoolFilterType
from prefect_cloud.utilities.exception import ObjectNotFound

=======
from logging import getLogger
from typing import Any
from uuid import UUID

from prefect.client.orchestration import PrefectClient
from prefect.client.schemas.actions import (
    BlockDocumentCreate,
    BlockDocumentUpdate,
    WorkPoolCreate,
)
from prefect.client.schemas.filters import (
    WorkPoolFilter,
    WorkPoolFilterType,
)
from prefect.exceptions import ObjectNotFound
>>>>>>> aa4e0438
from prefect.utilities.callables import ParameterSchema
from prefect.workers.utilities import (
    get_default_base_job_template_for_infrastructure_type,
)

from prefect_cloud import auth
from prefect_cloud.settings import settings
from prefect_cloud.clients.work_pools import WorkPoolAsyncClient
from prefect_cloud.clients.deployments import DeploymentAsyncClient
from prefect_cloud.clients.flow import FlowAsyncClient
from prefect_cloud.clients.blocks import BlocksDocumentAsyncClient
from prefect_cloud.utilities.collections import AutoEnum

PREFECT_MANAGED = "prefect:managed"

<<<<<<< HEAD

HTTP_METHODS: TypeAlias = Literal["GET", "POST", "PUT", "DELETE", "PATCH"]

PREFECT_API_REQUEST_TIMEOUT = 60.0


class ServerType(AutoEnum):
    EPHEMERAL = AutoEnum.auto()
    SERVER = AutoEnum.auto()
    CLOUD = AutoEnum.auto()
    UNCONFIGURED = AutoEnum.auto()


class PrefectCloudClient(
    WorkPoolAsyncClient,
    DeploymentAsyncClient,
    FlowAsyncClient,
    BlocksDocumentAsyncClient,
):
    def __init__(self, api_url: str, api_key: str):
        httpx_settings: dict[str, Any] = {}
        httpx_settings.setdefault("headers", {"Authorization": f"Bearer {api_key}"})
        httpx_settings.setdefault("base_url", api_url)

        self._context_stack: int = 0
        self._exit_stack = AsyncExitStack()

        self._closed = False
        self._started = False

        # See https://www.python-httpx.org/advanced/#pool-limit-configuration
        httpx_settings.setdefault(
            "limits",
            httpx.Limits(
                # We see instability when allowing the client to open many connections at once.
                # Limiting concurrency results in more stable performance.
                max_connections=16,
                max_keepalive_connections=8,
                # The Prefect Cloud LB will keep connections alive for 30s.
                # Only allow the client to keep connections alive for 25s.
                keepalive_expiry=25,
            ),
        )

        # See https://www.python-httpx.org/http2/
        # Enabling HTTP/2 support on the client does not necessarily mean that your requests
        # and responses will be transported over HTTP/2, since both the client and the server
        # need to support HTTP/2. If you connect to a server that only supports HTTP/1.1 the
        # client will use a standard HTTP/1.1 connection instead.
        httpx_settings.setdefault("http2", False)
        httpx_settings.setdefault(
            "timeout",
            httpx.Timeout(
                connect=PREFECT_API_REQUEST_TIMEOUT,
                read=PREFECT_API_REQUEST_TIMEOUT,
                write=PREFECT_API_REQUEST_TIMEOUT,
                pool=PREFECT_API_REQUEST_TIMEOUT,
            ),
        )
        self._client = httpx.AsyncClient(**httpx_settings)
        self._loop = None
=======
logger = getLogger(__name__)
>>>>>>> aa4e0438

        # See https://www.python-httpx.org/advanced/#custom-transports
        #
        # If we're using an HTTP/S client (not the ephemeral client), adjust the
        # transport to adds retries _after_ it is instantiated. If we alter the transport
        # before instantiation, the transport will not be aware of proxies unless we
        # reproduce all of the logic to make it so.
        #
        # Only alter the transport to set our default of 3 retries, don't modify any
        # transport a user may have provided via httpx_settings.
        #
        # Making liberal use of getattr and isinstance checks here to avoid any
        # surprises if the internals of httpx or httpcore change on us
        if not httpx_settings.get("transport"):
            transport_for_url = getattr(self._client, "_transport_for_url", None)
            if callable(transport_for_url):
                server_transport = transport_for_url(httpx.URL(api_url))
                if isinstance(server_transport, httpx.AsyncHTTPTransport):
                    pool = getattr(server_transport, "_pool", None)
                    if isinstance(pool, httpcore.AsyncConnectionPool):
                        setattr(pool, "_retries", 3)

    async def ensure_managed_work_pool(
        self, name: str = settings.default_managed_work_pool_name
    ) -> str:
        work_pools = await self.read_work_pools(
            work_pool_filter=WorkPoolFilter(
                type=WorkPoolFilterType(any_=[PREFECT_MANAGED])
            )
        )

        if work_pools:
            return work_pools[0].name

        template = await get_default_base_job_template_for_infrastructure_type(
            PREFECT_MANAGED
        )
        if template is None:
            raise ValueError("No default base job template found for managed work pool")

        work_pool = await self.create_work_pool(
            work_pool=WorkPoolCreate(
                name=name,
                type=PREFECT_MANAGED,
                base_job_template=template,
            ),
            overwrite=True,
        )

        return work_pool.name

    async def create_managed_deployment(
        self,
        deployment_name: str,
        filename: str,
        flow_func: str,
        work_pool_name: str,
        pull_steps: list[dict[str, Any]],
        parameter_schema: ParameterSchema,
        job_variables: dict[str, Any] | None = None,
    ):
        flow_id = await self.create_flow_from_name(flow_func)

        deployment_id = await self.create_deployment(
            flow_id=flow_id,
            entrypoint=f"{filename}:{flow_func}",
            name=deployment_name,
            work_pool_name=work_pool_name,
            pull_steps=pull_steps,
            parameter_openapi_schema=parameter_schema.model_dump_for_openapi(),
            job_variables=job_variables,
        )

        return deployment_id

    async def create_credentials_secret(self, name: str, credentials: str):
        try:
            existing_block = await self.read_block_document_by_name(
                name, block_type_slug="secret"
            )
            await self.update_block_document(
                block_document_id=existing_block.id,
                block_document=BlockDocumentUpdate(
                    data={
                        "value": credentials,
                    },
                ),
            )
        except ObjectNotFound:
            secret_block_type = await self.read_block_type_by_slug("secret")
            secret_block_schema = (
                await self.get_most_recent_block_schema_for_block_type(
                    block_type_id=secret_block_type.id
                )
            )
            await self.create_block_document(
                block_document=BlockDocumentCreate(
                    name=name,
                    data={
                        "value": credentials,
                    },
                    block_type_id=secret_block_type.id,
                    block_schema_id=secret_block_schema.id,
                )
            )

<<<<<<< HEAD
    async def __aenter__(self) -> Self:
        """
        Start the client.

        If the client is already started, this will raise an exception.

        If the client is already closed, this will raise an exception. Use a new client
        instance instead.
        """
        if self._closed:
            # httpx.AsyncClient does not allow reuse so we will not either.
            raise RuntimeError(
                "The client cannot be started again after closing. "
                "Retrieve a new client with `get_client()` instead."
            )

        self._context_stack += 1

        if self._started:
            # allow reentrancy
            return self

        self._loop = asyncio.get_running_loop()
        await self._exit_stack.__aenter__()

        # Enter a lifespan context if using an ephemeral application.
        # See https://github.com/encode/httpx/issues/350

        # Enter the httpx client's context
        await self._exit_stack.enter_async_context(self._client)

        self._started = True

        return self

    async def __aexit__(self, *exc_info: Any) -> Optional[bool]:
        """
        Shutdown the client.
        """

        self._context_stack -= 1
        if self._context_stack > 0:
            return
        self._closed = True
        return await self._exit_stack.__aexit__(*exc_info)

    def __enter__(self) -> NoReturn:
        raise RuntimeError(
            "The `PrefectClient` must be entered with an async context. Use 'async "
            "with PrefectClient(...)' not 'with PrefectClient(...)'"
        )

    def __exit__(self, *_: object) -> NoReturn:
        assert False, "This should never be called but must be defined for __enter__"


def get_prefect_cloud_client(api_url: str, api_key: str):
    return PrefectCloudClient(
        api_url=api_url,
=======
    async def pause_deployment(self, deployment_id: UUID):
        deployment = await self.read_deployment(deployment_id)

        for schedule in deployment.schedules:
            await self.update_deployment_schedule(
                deployment.id, schedule.id, active=False
            )

    async def resume_deployment(self, deployment_id: UUID):
        deployment = await self.read_deployment(deployment_id)

        for schedule in deployment.schedules:
            await self.update_deployment_schedule(
                deployment.id, schedule.id, active=True
            )


def get_prefect_cloud_client() -> PrefectCloudClient:
    _, api_url, api_key = auth.get_cloud_urls_or_login()
    return PrefectCloudClient(
        api=api_url,
>>>>>>> aa4e0438
        api_key=api_key,
    )<|MERGE_RESOLUTION|>--- conflicted
+++ resolved
@@ -1,4 +1,3 @@
-<<<<<<< HEAD
 from __future__ import annotations
 from typing import Any, Literal, NoReturn, Optional
 from typing_extensions import TypeAlias, Self
@@ -6,31 +5,16 @@
 import httpcore
 import httpx
 import asyncio
+from uuid import UUID
 from prefect_cloud.schemas.actions import (
     WorkPoolCreate,
     BlockDocumentCreate,
     BlockDocumentUpdate,
 )
+
 from prefect_cloud.schemas.filters import WorkPoolFilter, WorkPoolFilterType
 from prefect_cloud.utilities.exception import ObjectNotFound
-
-=======
 from logging import getLogger
-from typing import Any
-from uuid import UUID
-
-from prefect.client.orchestration import PrefectClient
-from prefect.client.schemas.actions import (
-    BlockDocumentCreate,
-    BlockDocumentUpdate,
-    WorkPoolCreate,
-)
-from prefect.client.schemas.filters import (
-    WorkPoolFilter,
-    WorkPoolFilterType,
-)
-from prefect.exceptions import ObjectNotFound
->>>>>>> aa4e0438
 from prefect.utilities.callables import ParameterSchema
 from prefect.workers.utilities import (
     get_default_base_job_template_for_infrastructure_type,
@@ -46,11 +30,11 @@
 
 PREFECT_MANAGED = "prefect:managed"
 
-<<<<<<< HEAD
 
 HTTP_METHODS: TypeAlias = Literal["GET", "POST", "PUT", "DELETE", "PATCH"]
 
 PREFECT_API_REQUEST_TIMEOUT = 60.0
+logger = getLogger(__name__)
 
 
 class ServerType(AutoEnum):
@@ -108,9 +92,6 @@
         )
         self._client = httpx.AsyncClient(**httpx_settings)
         self._loop = None
-=======
-logger = getLogger(__name__)
->>>>>>> aa4e0438
 
         # See https://www.python-httpx.org/advanced/#custom-transports
         #
@@ -217,7 +198,6 @@
                 )
             )
 
-<<<<<<< HEAD
     async def __aenter__(self) -> Self:
         """
         Start the client.
@@ -273,11 +253,6 @@
     def __exit__(self, *_: object) -> NoReturn:
         assert False, "This should never be called but must be defined for __enter__"
 
-
-def get_prefect_cloud_client(api_url: str, api_key: str):
-    return PrefectCloudClient(
-        api_url=api_url,
-=======
     async def pause_deployment(self, deployment_id: UUID):
         deployment = await self.read_deployment(deployment_id)
 
@@ -298,7 +273,6 @@
 def get_prefect_cloud_client() -> PrefectCloudClient:
     _, api_url, api_key = auth.get_cloud_urls_or_login()
     return PrefectCloudClient(
-        api=api_url,
->>>>>>> aa4e0438
+        api_url=api_url,
         api_key=api_key,
     )