--- conflicted
+++ resolved
@@ -1,5 +1,4 @@
 from typing import Any
-from uuid import UUID, uuid4
 
 from prefect.client.orchestration import PrefectClient
 from prefect.exceptions import ObjectNotFound
@@ -84,33 +83,6 @@
 
         return deployment_id
 
-<<<<<<< HEAD
-=======
-    async def create_code_storage(self) -> UUID:
-        response = await self._client.post(
-            "/mex/storage/",
-            json={"hash": str(uuid4()), "labels": {}},
-        )
-        return UUID(response.json()["id"])
-
-    async def upload_code_to_storage(self, storage_id, contents: str):
-        await self._client.post(
-            "/mex/storage/upload",
-            data={"mex_storage_id": str(storage_id)},
-            files={"file": ("code", contents)},
-        )
-
-    async def download_code_from_storage(self, storage_id: UUID) -> dict[str, str]:
-        response = await self._client.get(f"/mex/storage/{storage_id}")
-        return response.json()["data"]
-
-    async def set_deployment_id(self, storage_id: UUID, deployment_id: UUID):
-        await self._client.patch(
-            f"/mex/storage/set-deployment-id/{storage_id}",
-            json={"deployment_id": str(deployment_id)},
-        )
->>>>>>> 4434e301
-
     async def create_credentials_secret(self, name: str, credentials: str):
         try:
             existing_block = await self.read_block_document_by_name(
