import typer
from prefect.cli._utilities import exit_with_error as _exit_with_error
from prefect.cli.root import PrefectTyper
from prefect.client.base import ServerType, determine_server_type
from prefect.utilities.urls import url_for
from rich.progress import Progress, SpinnerColumn, TextColumn

<<<<<<< HEAD
from prefect_cloud.dependencies import get_dependencies
from prefect_cloud.github import GitHubFileRef, get_github_raw_content
=======
from prefect_cloud import auth
>>>>>>> 4434e301
from prefect_cloud.client import (
    get_cloud_api_url,
    get_prefect_cloud_client,
)
from prefect_cloud.dependencies import get_dependencies
from prefect_cloud.github import (
    FileNotFound,
    GitHubFileRef,
    get_github_raw_content,
    to_pull_step,
)
from prefect_cloud.utilities.flows import get_parameter_schema_from_content

app = PrefectTyper()


def exit_with_error(message: str, progress: Progress = None):
    if progress:
        progress.stop()
    _exit_with_error(message)


def ensure_prefect_cloud():
    if determine_server_type() != ServerType.CLOUD:
        exit_with_error("Not logged into Prefect Cloud! Run `uvx prefect cloud login`.")


def process_key_value_pairs(env: list[str]) -> dict[str, str]:
    invalid_pairs = []

    for e in env:
        if "=" not in e:
            invalid_pairs.append(e)

    if invalid_pairs:
        raise ValueError(f"Invalid key value pairs: {invalid_pairs}")

    return {k: v for k, v in [e.split("=") for e in env]}


@app.command()
async def deploy(
    function: str,
    file: str = typer.Option(
        ...,
        "--from",
        "-f",
        help=".py file containing the function to deploy.",
    ),
    dependencies: list[str] = typer.Option(
        ...,
        "--with",
        "-d",
        help="Dependencies to include. Can be a single package `--with prefect`, "
        "multiple packages `--with prefect --with pandas`, "
        "the path to a requirements or pyproject.toml file "
        "`--with requirements.txt / pyproject.toml`.",
        default_factory=list,
    ),
    env: list[str] = typer.Option(
        ...,
        "--env",
        "-e",
        help="Environment variables to set in the format KEY=VALUE. Can be specified multiple times.",
        default_factory=list,
    ),
    credentials: str | None = typer.Option(
        None,
        "--credentials",
        "-c",
        help="Optional credentials if code is in a private repository. ",
    ),
):
    ensure_prefect_cloud()

    with Progress(
        SpinnerColumn(),
        TextColumn("[blue]{task.description}"),
        transient=True,
    ) as progress:
        try:
            env_vars = process_key_value_pairs(env) if env else {}
        except ValueError as e:
            exit_with_error(str(e), progress=progress)

        async with get_prefect_cloud_client() as client:
            task = progress.add_task("Inspecting code...", total=None)

            github_ref = GitHubFileRef.from_url(file)
            try:
                raw_contents = await get_github_raw_content(github_ref, credentials)
            except FileNotFound:
                exit_with_error(
                    "Can't access that file in Github. It either doesn't exist or is private. "
                    "If it's private repo retry with `--credentials`.",
                    progress=progress,
                )
            try:
                parameter_schema = get_parameter_schema_from_content(
                    raw_contents, function
                )
            except ValueError:
                exit_with_error(
                    f"Could not find function '{function}' in {github_ref.filepath}",
                    progress=progress,
                )

            progress.update(task, description="Confirming work pool exists...")
            work_pool = await client.ensure_managed_work_pool()

            progress.update(task, description="Deploying flow...")
            deployment_name = f"{function}_deployment"

            credentials_name = None
            if credentials:
                progress.update(task, description="Syncing credentials...")
                credentials_name = f"{github_ref.owner}-{github_ref.repo}-credentials"
                await client.create_credentials_secret(credentials_name, credentials)

            pull_steps = [
                to_pull_step(github_ref, credentials_name)
                # TODO: put back flowify if this a public repo? need to figure that out.
            ]

            deployment_id = await client.create_managed_deployment(
                deployment_name,
                github_ref.filepath,
                function,
                work_pool,
                pull_steps,
                parameter_schema,
                job_variables={
                    "pip_packages": get_dependencies(dependencies or []),
                    "env": {"PREFECT_CLOUD_API_URL": get_cloud_api_url()} | env_vars,
                },
            )

    app.console.print(
        f"View deployment here: "
        f"\n ➜ [link={url_for('deployment', deployment_id)}]"
        f"{deployment_name}"
        f"[/link]",
        style="blue",
    )

    app.console.print(
        f"Run it with: \n $ prefect deployment run {function}/{deployment_name}",
        style="blue",
    )


@app.command()
async def schedule():
    raise NotImplementedError


@app.command()
async def init():
    raise NotImplementedError


@app.command()
def login(
    key: str = typer.Option(None, "--key", "-k"),
    workspace: str = typer.Option(None, "--workspace", "-w"),
):
    auth.login(api_key=key, workspace_id_or_slug=workspace)


@app.command()
def logout():
    auth.logout()<|MERGE_RESOLUTION|>--- conflicted
+++ resolved
@@ -5,12 +5,7 @@
 from prefect.utilities.urls import url_for
 from rich.progress import Progress, SpinnerColumn, TextColumn
 
-<<<<<<< HEAD
-from prefect_cloud.dependencies import get_dependencies
-from prefect_cloud.github import GitHubFileRef, get_github_raw_content
-=======
 from prefect_cloud import auth
->>>>>>> 4434e301
 from prefect_cloud.client import (
     get_cloud_api_url,
     get_prefect_cloud_client,
