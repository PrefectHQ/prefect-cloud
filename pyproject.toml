[project]
name = "prefect-cloud"
version = "0.1.0a0"
description = "Package for easily deploying to Prefect Cloud."
readme = "README.md"
authors = [
    { name = "Prefect Technologies, Inc.", email = "help@prefect.io"}
]

requires-python = ">=3.12"
dependencies = [
    "pydantic-settings>=2.7.1",
    "pydantic>=2.10.6",
    "rich>=13.9.4",
    "typer>=0.13.1",
    "typing-extensions>=4.12.2",
    "uv>=0.5.26",
    "tzlocal>=5.2",
    "httpx>=0.28.1",
    "pydantic-extra-types>=2.10.2",
    "pendulum>=3.0.0",
    "toml>=0.10.2",
    "griffe>=1.5.6",
    "readchar>=4.2.1",
    "croniter>=6.0.0",
]

[dependency-groups]
dev = [
    "coverage>=7.6.10",
    "pre-commit>=4.1.0",
    "pytest-asyncio>=0.25.3",
    "pytest-cov>=6.0.0",
    "pytest-xdist>=3.6.1",
    "pytest>=8.3.4",
    "respx>=0.22.0",
    "ruff>=0.9.4",
    "types-toml>=0.10.8.20240310",
    "types-tzlocal>=5.1.0.1",
<<<<<<< HEAD
    "types-croniter>=5.0.1.20241205",
=======
    "pytest-env>=1.1.5",
>>>>>>> a078c76f
]

[project.scripts]
prefect-cloud = "prefect_cloud:cli.app"

[build-system]
requires = ["hatchling"]
build-backend = "hatchling.build"

[tool.pytest.ini_options]
asyncio_mode = "auto"
asyncio_default_fixture_loop_scope = "session"
testpaths = [
    "tests",
]
env = [
    "CLOUD_ENV=prd"
]<|MERGE_RESOLUTION|>--- conflicted
+++ resolved
@@ -37,11 +37,8 @@
     "ruff>=0.9.4",
     "types-toml>=0.10.8.20240310",
     "types-tzlocal>=5.1.0.1",
-<<<<<<< HEAD
     "types-croniter>=5.0.1.20241205",
-=======
     "pytest-env>=1.1.5",
->>>>>>> a078c76f
 ]
 
 [project.scripts]
